--- conflicted
+++ resolved
@@ -1,11 +1,6 @@
 {
-<<<<<<< HEAD
-  "name": "vuex-i18n-ru",
-  "version": "1.4.3",
-=======
   "name": "vuex-i18n",
   "version": "1.5.0",
->>>>>>> ccb8d55e
   "description": "Easy localization for vue-components using vuex as data store",
   "directories": {
     "test": "test"
@@ -20,7 +15,7 @@
   },
   "repository": {
     "type": "git",
-    "url": "git+https://github.com/nik-zp/vuex-i18n.git"
+    "url": "git+https://github.com/dkfbasel/vuex-i18n.git"
   },
   "keywords": [
     "localization",
@@ -35,11 +30,6 @@
     "url": "https://github.com/tikiatua"
   },
   "contributors": [
-    {
-      "name": "Nikolai Paschenko",
-      "email": "nikolai.paschenko@gmail.com",
-      "url": "https://github.com/nik-zp"
-    },
     {
       "name": "Vu Duong",
       "email": "info@spotlit.de",
@@ -57,16 +47,11 @@
   },
   "homepage": "https://github.com/dkfbasel/vuex-i18n#readme",
   "devDependencies": {
-    "babel-plugin-external-helpers": "^6.22.0",
-    "babel-preset-es2015": "^6.24.1",
+    "babel-plugin-external-helpers": "^6.18.0",
+    "babel-preset-es2015": "^6.18.0",
     "babel-preset-es2015-rollup": "^1.2.0",
-    "rollup-plugin-babel": "^2.7.1",
+    "rollup-plugin-babel": "^2.6.1",
     "rollup-plugin-commonjs": "^5.0.5",
     "rollup-plugin-uglify": "^1.0.1"
-  },
-  "dependencies": {
-    "babel": "^6.23.0",
-    "babel-cli": "^6.24.1",
-    "babel-preset-stage-2": "^6.24.1"
   }
 }