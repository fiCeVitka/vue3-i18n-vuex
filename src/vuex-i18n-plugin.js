/* vuex-i18n defines the Vuexi18nPlugin to enable localization using a vuex
** module to store the translation information. Make sure to also include the
** file vuex-i18n-store.js to include a respective vuex module.
*/

import module from './vuex-i18n-store';
import plurals from './vuex-i18n-plurals';

// initialize the plugin object
let VuexI18nPlugin = {};

// internationalization plugin for vue js using vuex
VuexI18nPlugin.install = function install(Vue, store, moduleName = 'i18n', identifiers = ['{', '}']) {

	store.registerModule(moduleName, module);

	// check if the plugin was correctly initialized
	if (store.state.hasOwnProperty(moduleName) === false) {
		console.error('i18n vuex module is not correctly initialized. Please check the module name:', moduleName);

		// always return the key if module is not initialized correctly
		Vue.prototype.$i18n = function(key) {
			return key;
		};

		Vue.prototype.$getLanguage = function() {
			return null;
		};

		Vue.prototype.$setLanguage = function() {
			console.error('i18n vuex module is not correctly initialized');
		};

		return;
	};

	// initialize the replacement function
	let render = renderFn(identifiers);

	// get localized string from store. note that we pass the arguments passed
	// to the function directly to the translateInLanguage function
	let translate = function $t() {

		// get the current language from the store
		let locale = store.state[moduleName].locale;

		return translateInLanguage(locale, ...arguments);
	};

	// get localized string from store in a given language if available.
	// there are two possible signatures for the function.
	// we will check the arguments to make up the options passed.
	// 1: locale, key, options, pluralization
	// 2: locale, key, defaultValue, options, pluralization
	let translateInLanguage = function translateInLanguage(locale) {

		// read the function arguments
		let args = arguments;

		// initialize options
		let key = '';
		let defaultValue = '';
		let options = {};
		let pluralization = null;

		let count = args.length;

		// check if a default value was specified and fill options accordingly
		if (count >= 3 && typeof args[2] === 'string') {

			key = args[1];
			defaultValue = args[2];

			if (count > 3) {
				options = args[3];
			}

			if (count > 4) {
				pluralization = args[4];
			}

		} else {

			key = args[1];

			// default value was not specified and is therefore the same as the key
			defaultValue = key;

			if (count > 2) {
				options = args[2];
			}

			if (count > 3) {
				pluralization = args[3];
			}

		}

		// get the current language from the store
		let fallback = store.state[moduleName].fallback;
		let translations = store.state[moduleName].translations;

		// flag for translation to exist or not
		let translationExist = true;

		// check if the language exists in the store. return the key if not
		if (translations.hasOwnProperty(locale) === false ) {
			translationExist = false;

		// check if the key exists in the store. return the key if not
		} else if (translations[locale].hasOwnProperty(key) === false) {
			translationExist = false;
		}

		// return the value from the store
		if (translationExist === true) {
			return render(locale, translations[locale][key], options, pluralization);
		}

		// check if a vaild fallback exists in the store.
		// return the default value if not
		if (translations.hasOwnProperty(fallback) === false ) {
			return render(locale, defaultValue, options, pluralization);
		}

		// check if the key exists in the fallback locale in the store.
		// return the default value if not
		if (translations[fallback].hasOwnProperty(key) === false) {
			return render(locale, defaultValue, options, pluralization);
		}

		return render(locale, translations[fallback][key], options, pluralization);

	};

	// check if the given key exists in the current locale
	let checkKeyExists = function checkKeyExists(key) {

		// get the current language from the store
		let locale = store.state[moduleName].locale;
		let fallback = store.state[moduleName].fallback;
		let translations = store.state[moduleName].translations;

		// check if the language exists in the store.
		if (translations.hasOwnProperty(locale) === false ) {

			// check if a fallback locale exists
			if (translations.hasOwnProperty(fallback) === false ) {
				return false;
			}

			// check the fallback locale for the key
			return translations[fallback].hasOwnProperty(key);

		}

		// check if the key exists in the store
		return translations[locale].hasOwnProperty(key);
	};

	// set fallback locale
	let setFallbackLocale = function setFallbackLocale(locale) {
		store.dispatch({
			type: 'setFallbackLocale',
			locale: locale
		});
	};

	// set the current locale
	let setLocale = function setLocale(locale) {
		store.dispatch({
			type: 'setLocale',
			locale: locale
		});
	};

	// get the current locale
	let getLocale = function getLocale() {
		return store.state[moduleName].locale;
	};

	// add predefined translations to the store
	let addLocale = function addLocale(locale, translations) {
		return store.dispatch({
			type: 'addLocale',
			locale: locale,
			translations: translations
		});
	};

	// remove the givne locale from the store
	let removeLocale = function removeLocale(locale) {
		if (store.state[moduleName].translations.hasOwnProperty(locale)) {
			store.dispatch({
				type: 'removeLocale',
				locale: locale
			});
		}
	};

	// we are phasing out the exists function
	let phaseOutExistsFn = function phaseOutExistsFn(locale) {
		console.warn('$i18n.exists is depreceated. Please use $i18n.localeExists instead. It provides exatly the same functionality.');
		return checkLocaleExists(locale);
	};

	// check if the given locale is already loaded
	let checkLocaleExists = function checkLocaleExists(locale) {
		return store.state[moduleName].translations.hasOwnProperty(locale);
	};

	// register vue prototype methods
	Vue.prototype.$i18n = {
		locale: getLocale,
		set: setLocale,
		add: addLocale,
		remove: removeLocale,
		fallback: setFallbackLocale,
		localeExists: checkLocaleExists,
		keyExists: checkKeyExists,

		exists: phaseOutExistsFn
	};

	// register global methods
	Vue.i18n = {
		locale: getLocale,
		set: setLocale,
		add: addLocale,
		remove: removeLocale,
		fallback: setFallbackLocale,
		translate: translate,
		translateIn: translateInLanguage,
		localeExists: checkLocaleExists,
		keyExists: checkKeyExists,

		exists: phaseOutExistsFn
	};

	// register the translation function on the vue instance
	Vue.prototype.$t = translate;

	// register the specific language translation function on the vue instance
	Vue.prototype.$tlang = translateInLanguage;

	// register a filter function for translations
	Vue.filter('translate', translate);

};

// renderFn will initialize a function to render the variable substitutions in
// the translation string. identifiers specify the tags will be used to find
// variable substitutions, i.e. {test} or {{test}}, note that we are using a
// closure to avoid recompilation of the regular expression to match tags on
// every render cycle.
let renderFn = function(identifiers) {

	if (identifiers == null || identifiers.length != 2) {
		console.warn('You must specify the start and end character identifying variable substitutions');
	}

	// construct a regular expression ot find variable substitutions, i.e. {test}
	let matcher = new RegExp('' + identifiers[0] + '\\w+' + identifiers[1], 'g');

	// define the replacement function
	let replace = function replace(translation, replacements, warn = true) {

		// check if the object has a replace property
		if (!translation.replace) {
			return translation;
		}

		return translation.replace(matcher, function(placeholder) {

			// remove the identifiers (can be set on the module level)
			let key = placeholder.replace(identifiers[0], '').replace(identifiers[1], '');

			if (replacements[key] !== undefined) {
				return replacements[key];
			}

			// warn user that the placeholder has not been found
			if (warn === true) {
				console.group('Not all placeholders found');
				console.warn('Text:', translation);
				console.warn('Placeholder:', placeholder);
				console.groupEnd();
			}

			// return the original placeholder
			return placeholder;
		});
	};

	// the render function will replace variable substitutions and prepare the
	// translations for rendering
	let render = function render(locale, translation, replacements = {}, pluralization = null) {
		// get the type of the property
		let objType = typeof translation;
		let pluralizationType = typeof pluralization;

		let replacedText = function() {

			if (isArray(translation)) {

				// replace the placeholder elements in all sub-items
				return translation.map((item) => {
					return replace(item, replacements, false);
				});

			} else if (objType === 'string') {
				return replace(translation, replacements, true);
			}

		};

			// return translation item directly
		if (pluralization === null) {
			return replacedText();
		}

		// check if pluralization value is countable
		if (pluralizationType !== 'number') {
			console.warn('pluralization is not a number');
			return replacedText();
		}

		// check for pluralization and return the correct part of the string
		let translatedText = replacedText().split(':::');
		let index = plurals.getTranslationIndex('lv', pluralization);

<<<<<<< HEAD
		if (translatedText.length === 3) {
			return getNumEnding3(pluralization, translatedText);
		} else {
			return getNumEnding(pluralization, translatedText);
		}

=======
		if(typeof translatedText[index] === 'undefined') {
			console.warn('no pluralized translation provided in ', translation);
			return translatedText[0].trim();
		}
		else {
			return translatedText[index].trim();
		}
>>>>>>> ccb8d55e
	};

	// return the render function to the caller
	return render;

};

function getNumEnding(iNumber, aEndings) {
	// return the left side on singular, the right side for plural
	// 0 has plural notation
	if (iNumber === 1) {
		return aEndings[0].trim();
	}

	// use singular version for -1 as well
	if (iNumber === -1) {
		return aEndings[0].trim();
	}

	if (aEndings.length > 1) {
		return aEndings[1].trim();
	}

	console.warn('no pluralized translation provided in ', iNumber);
	return aEndings[0].trim();
}

function getNumEnding3(iNumber, aEndings)
{
    var sEnding, i;
    iNumber = iNumber % 100;
    if (iNumber >= 11 && iNumber <= 19) {
        sEnding = aEndings[2];
    } else {
        i = iNumber % 10;
        switch (i) {
            case (1): sEnding = aEndings[0]; break;
            case (2):
            case (3):
            case (4): sEnding = aEndings[1]; break;
            default: sEnding = aEndings[2];
        }
    }
    return sEnding.trim();
}

// check if the given object is an array
function isArray(obj) {
	return !!obj && Array === obj.constructor;
}

export default VuexI18nPlugin;<|MERGE_RESOLUTION|>--- conflicted
+++ resolved
@@ -327,16 +327,8 @@
 
 		// check for pluralization and return the correct part of the string
 		let translatedText = replacedText().split(':::');
-		let index = plurals.getTranslationIndex('lv', pluralization);
-
-<<<<<<< HEAD
-		if (translatedText.length === 3) {
-			return getNumEnding3(pluralization, translatedText);
-		} else {
-			return getNumEnding(pluralization, translatedText);
-		}
-
-=======
+		let index = plurals.getTranslationIndex(locale, pluralization);
+
 		if(typeof translatedText[index] === 'undefined') {
 			console.warn('no pluralized translation provided in ', translation);
 			return translatedText[0].trim();
@@ -344,52 +336,12 @@
 		else {
 			return translatedText[index].trim();
 		}
->>>>>>> ccb8d55e
 	};
 
 	// return the render function to the caller
 	return render;
 
 };
-
-function getNumEnding(iNumber, aEndings) {
-	// return the left side on singular, the right side for plural
-	// 0 has plural notation
-	if (iNumber === 1) {
-		return aEndings[0].trim();
-	}
-
-	// use singular version for -1 as well
-	if (iNumber === -1) {
-		return aEndings[0].trim();
-	}
-
-	if (aEndings.length > 1) {
-		return aEndings[1].trim();
-	}
-
-	console.warn('no pluralized translation provided in ', iNumber);
-	return aEndings[0].trim();
-}
-
-function getNumEnding3(iNumber, aEndings)
-{
-    var sEnding, i;
-    iNumber = iNumber % 100;
-    if (iNumber >= 11 && iNumber <= 19) {
-        sEnding = aEndings[2];
-    } else {
-        i = iNumber % 10;
-        switch (i) {
-            case (1): sEnding = aEndings[0]; break;
-            case (2):
-            case (3):
-            case (4): sEnding = aEndings[1]; break;
-            default: sEnding = aEndings[2];
-        }
-    }
-    return sEnding.trim();
-}
 
 // check if the given object is an array
 function isArray(obj) {
